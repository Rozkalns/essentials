--- conflicted
+++ resolved
@@ -5,11 +5,8 @@
 namespace NunoMaduro\Essentials;
 
 use Illuminate\Support\ServiceProvider as BaseServiceProvider;
-<<<<<<< HEAD
 use NunoMaduro\Essentials\Commands\PublishPintConfigCommand;
-=======
 use NunoMaduro\Essentials\Commands\MakeActionCommand;
->>>>>>> b971233f
 use NunoMaduro\Essentials\Contracts\Configurable;
 
 /**
@@ -47,17 +44,13 @@
 
         if ($this->app->runningInConsole()) {
             $this->commands([
-<<<<<<< HEAD
                 PublishPintConfigCommand::class,
-            ]);
-=======
                 MakeActionCommand::class,
             ]);
 
             $this->publishes([
                 __DIR__.'/../stubs' => $this->app->basePath('stubs'),
             ], 'essentials-stubs');
->>>>>>> b971233f
         }
     }
 }